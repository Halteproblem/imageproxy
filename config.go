--- conflicted
+++ resolved
@@ -137,15 +137,9 @@
 	IgnoreSslVerification bool
 
 	LocalFileSystemRoot string
-
-<<<<<<< HEAD
+	S3Enabled           bool
+
 	ETagEnabled bool
-=======
-	S3Enabled bool
-
-	ETagEnabled   bool
-	ETagSignature []byte
->>>>>>> 7c7add8d
 
 	BaseURL string
 
@@ -153,7 +147,6 @@
 }
 
 var conf = config{
-<<<<<<< HEAD
 	Bind:                  ":8080",
 	ReadTimeout:           10,
 	WriteTimeout:          10,
@@ -167,20 +160,7 @@
 	Quality:               80,
 	GZipCompression:       5,
 	ETagEnabled:           false,
-=======
-	Bind:             ":8080",
-	ReadTimeout:      10,
-	WriteTimeout:     10,
-	DownloadTimeout:  5,
-	Concurrency:      runtime.NumCPU() * 2,
-	TTL:              3600,
-	MaxSrcDimension:  8192,
-	MaxSrcResolution: 16800000,
-	Quality:          80,
-	GZipCompression:  5,
-	ETagEnabled:      false,
-	S3Enabled:        false,
->>>>>>> 7c7add8d
+	S3Enabled:             false,
 }
 
 func init() {
